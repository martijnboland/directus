import { useEnv } from '@directus/env';
import { ContentTooLargeError, ForbiddenError, InvalidPayloadError, ServiceUnavailableError } from '@directus/errors';
import formatTitle from '@directus/format-title';
import type { BusboyFileStream, File, PrimaryKey, Query } from '@directus/types';
import { toArray } from '@directus/utils';
import type { AxiosResponse } from 'axios';
import encodeURL from 'encodeurl';
import { clone, cloneDeep } from 'lodash-es';
import { extension } from 'mime-types';
import type { Readable } from 'node:stream';
import { PassThrough as PassThroughStream, Transform as TransformStream } from 'node:stream';
import zlib from 'node:zlib';
import path from 'path';
import url from 'url';
import { RESUMABLE_UPLOADS } from '../constants.js';
import emitter from '../emitter.js';
<<<<<<< HEAD
import { useLogger } from '../logger.js';
import { validateAccess } from '../permissions/modules/validate-access/validate-access.js';
=======
import { useLogger } from '../logger/index.js';
>>>>>>> 08095a29
import { getAxios } from '../request/index.js';
import { getStorage } from '../storage/index.js';
import type { AbstractServiceOptions, MutationOptions } from '../types/index.js';
import { extractMetadata } from './files/lib/extract-metadata.js';
import { ItemsService, type QueryOptions } from './items.js';

const env = useEnv();
const logger = useLogger();

export class FilesService extends ItemsService<File> {
	constructor(options: AbstractServiceOptions) {
		super('directus_files', options);
	}

	/**
	 * Upload a single new file to the configured storage adapter
	 */
	async uploadOne(
		stream: BusboyFileStream | Readable,
		data: Partial<File> & { storage: string },
		primaryKey?: PrimaryKey,
		opts?: MutationOptions,
	): Promise<PrimaryKey> {
		const storage = await getStorage();

		let existingFile: Record<string, any> | null = null;

		// If the payload contains a primary key, we'll check if the file already exists
		if (primaryKey !== undefined) {
			// If the file you're uploading already exists, we'll consider this upload a replace so we'll fetch the existing file's folder and filename_download
			existingFile =
				(await this.knex
					.select('folder', 'filename_download', 'filename_disk', 'title', 'description', 'metadata')
					.from('directus_files')
					.where({ id: primaryKey })
					.first()) ?? null;
		}

		// Merge the existing file's folder and filename_download with the new payload
		const payload = { ...(existingFile ?? {}), ...clone(data) };

		const disk = storage.location(payload.storage);

		// If no folder is specified, we'll use the default folder from the settings if it exists
		if ('folder' in payload === false) {
			const settings = await this.knex.select('storage_default_folder').from('directus_settings').first();

			if (settings?.storage_default_folder) {
				payload.folder = settings.storage_default_folder;
			}
		}

		// Is this file a replacement? if the file data already exists and we have a primary key
		const isReplacement = existingFile !== null && primaryKey !== undefined;

		// If this is a new file upload, we need to generate a new primary key and DB record
		if (isReplacement === false || primaryKey === undefined) {
			primaryKey = await this.createOne(payload, { emitEvents: false });
		}

		const fileExtension =
			path.extname(payload.filename_download!) || (payload.type && '.' + extension(payload.type)) || '';

		// The filename_disk is the FINAL filename on disk
		payload.filename_disk ||= primaryKey + (fileExtension || '');

		// Temp filename is used for replacements
		const tempFilenameDisk = 'temp_' + payload.filename_disk;

		if (!payload.type) {
			payload.type = 'application/octet-stream';
		}

		// Used to clean up if something goes wrong
		const cleanUp = async () => {
			try {
				if (isReplacement === true) {
					// If this is a replacement that failed, we need to delete the temp file
					await disk.delete(tempFilenameDisk);
				} else {
					// If this is a new file that failed
					// delete the DB record
					await super.deleteMany([primaryKey!]);

					// delete the final file
					await disk.delete(payload.filename_disk!);
				}
			} catch (err: any) {
				if (isReplacement === true) {
					logger.warn(`Couldn't delete temp file ${tempFilenameDisk}`);
				} else {
					logger.warn(`Couldn't delete file ${payload.filename_disk}`);
				}

				logger.warn(err);
			}
		};

		try {
			// If this is a replacement, we'll write the file to a temp location first to ensure we don't overwrite the existing file if something goes wrong
			if (isReplacement === true) {
				await disk.write(tempFilenameDisk, stream, payload.type);
			} else {
				// If this is a new file upload, we'll write the file to the final location
				await disk.write(payload.filename_disk, stream, payload.type);
			}

			// Check if the file was truncated (if the stream ended early) and throw limit error if it was
			if ('truncated' in stream && stream.truncated === true) {
				throw new ContentTooLargeError();
			}
		} catch (err: any) {
			logger.warn(`Couldn't save file ${payload.filename_disk}`);
			logger.warn(err);

			await cleanUp();

			if (err instanceof ContentTooLargeError) {
				throw err;
			} else {
				throw new ServiceUnavailableError({ service: 'files', reason: `Couldn't save file ${payload.filename_disk}` });
			}
		}

		// If the file is a replacement, we need to update the DB record with the new payload, delete the old files, and upgrade the temp file
		if (isReplacement === true) {
			await this.updateOne(primaryKey, payload, { emitEvents: false });

			// delete the previously saved file and thumbnails to ensure they're generated fresh
			for await (const filepath of disk.list(String(primaryKey))) {
				await disk.delete(filepath);
			}

			// Upgrade the temp file to the final filename
			await disk.move(tempFilenameDisk, payload.filename_disk);
		}

		const { size } = await storage.location(data.storage).stat(payload.filename_disk);
		payload.filesize = size;

		const metadata = await extractMetadata(data.storage, payload as Parameters<typeof extractMetadata>[1]);

		// We do this in a service without accountability. Even if you don't have update permissions to the file,
		// we still want to be able to set the extracted values from the file on create
		const sudoService = new ItemsService('directus_files', {
			knex: this.knex,
			schema: this.schema,
		});

		await sudoService.updateOne(primaryKey, { ...payload, ...metadata }, { emitEvents: false });

		if (opts?.emitEvents !== false) {
			emitter.emitAction(
				'files.upload',
				{
					payload,
					key: primaryKey,
					collection: this.collection,
				},
				{
					database: this.knex,
					schema: this.schema,
					accountability: this.accountability,
				},
			);
		}

		return primaryKey;
	}

	/**
	 * Extract metadata from a buffer's content
	 */

	/**
	 * Import a single file from an external URL
	 */
	async importOne(importURL: string, body: Partial<File>): Promise<PrimaryKey> {
		if (this.accountability) {
			await validateAccess(
				{
					accountability: this.accountability,
					action: 'create',
					collection: 'directus_files',
				},
				{
					knex: this.knex,
					schema: this.schema,
				},
			);
		}

		let fileResponse;

		try {
			const axios = await getAxios();

			fileResponse = await axios.get<Readable>(encodeURL(importURL), {
				responseType: 'stream',
				decompress: false,
			});
		} catch (error: any) {
			logger.warn(`Couldn't fetch file from URL "${importURL}"${error.message ? `: ${error.message}` : ''}`);
			logger.trace(error);

			throw new ServiceUnavailableError({
				service: 'external-file',
				reason: `Couldn't fetch file from URL "${importURL}"`,
			});
		}

		const parsedURL = url.parse(fileResponse.request.res.responseUrl);
		const filename = decodeURI(path.basename(parsedURL.pathname as string));

		const payload = {
			filename_download: filename,
			storage: toArray(env['STORAGE_LOCATIONS'] as string)[0]!,
			type: fileResponse.headers['content-type'],
			title: formatTitle(filename),
			...(body || {}),
		};

		return await this.uploadOne(decompressResponse(fileResponse.data, fileResponse.headers), payload, payload.id);
	}

	/**
	 * Create a file (only applicable when it is not a multipart/data POST request)
	 * Useful for associating metadata with existing file in storage
	 */
	override async createOne(data: Partial<File>, opts?: MutationOptions): Promise<PrimaryKey> {
		if (!data.type) {
			throw new InvalidPayloadError({ reason: `"type" is required` });
		}

		const key = await super.createOne(data, opts);
		return key;
	}

	/**
	 * Delete multiple files
	 */
	override async deleteMany(keys: PrimaryKey[]): Promise<PrimaryKey[]> {
		const storage = await getStorage();
		const files = await super.readMany(keys, { fields: ['id', 'storage', 'filename_disk'], limit: -1 });

		if (!files) {
			throw new ForbiddenError();
		}

		await super.deleteMany(keys);

		for (const file of files) {
			const disk = storage.location(file['storage']);
			const filePrefix = path.parse(file['filename_disk']).name;

			// Delete file + thumbnails
			for await (const filepath of disk.list(filePrefix)) {
				await disk.delete(filepath);
			}
		}

		return keys;
	}

	override async readByQuery(query: Query, opts?: QueryOptions | undefined) {
		const filteredQuery = cloneDeep(query);

		if (RESUMABLE_UPLOADS.ENABLED === true) {
			const filterPartialUploads = { tus_id: { _null: true } };

			if (!filteredQuery.filter) {
				filteredQuery.filter = filterPartialUploads;
			} else if ('_and' in filteredQuery.filter && Array.isArray(filteredQuery.filter['_and'])) {
				filteredQuery.filter['_and'].push(filterPartialUploads);
			} else {
				filteredQuery.filter = {
					_and: [filteredQuery.filter, filterPartialUploads],
				};
			}
		}

		return super.readByQuery(filteredQuery, opts);
	}
}

function decompressResponse(stream: Readable, headers: AxiosResponse['headers']) {
	const contentEncoding = (headers['content-encoding'] || '').toLowerCase();

	if (!['gzip', 'deflate', 'br'].includes(contentEncoding)) {
		return stream;
	}

	let isEmpty = true;

	const checker = new TransformStream({
		transform(data, _encoding, callback) {
			if (isEmpty === false) {
				callback(null, data);
				return;
			}

			isEmpty = false;

			handleContentEncoding(data);

			callback(null, data);
		},

		flush(callback) {
			callback();
		},
	});

	const finalStream = new PassThroughStream({
		autoDestroy: false,
		destroy(error, callback) {
			stream.destroy();

			callback(error);
		},
	});

	stream.pipe(checker);

	return finalStream;

	function handleContentEncoding(data: any) {
		let decompressStream;

		if (contentEncoding === 'br') {
			decompressStream = zlib.createBrotliDecompress();
		} else if (contentEncoding === 'deflate' && isDeflateAlgorithm(data)) {
			decompressStream = zlib.createInflateRaw();
		} else {
			decompressStream = zlib.createUnzip();
		}

		decompressStream.once('error', (error) => {
			if (isEmpty && !stream.readable) {
				finalStream.end();
				return;
			}

			finalStream.destroy(error);
		});

		checker.pipe(decompressStream).pipe(finalStream);
	}

	function isDeflateAlgorithm(data: any) {
		const DEFLATE_ALGORITHM_HEADER = 0x08;

		return data.length > 0 && (data[0] & DEFLATE_ALGORITHM_HEADER) === 0;
	}
}<|MERGE_RESOLUTION|>--- conflicted
+++ resolved
@@ -14,12 +14,8 @@
 import url from 'url';
 import { RESUMABLE_UPLOADS } from '../constants.js';
 import emitter from '../emitter.js';
-<<<<<<< HEAD
-import { useLogger } from '../logger.js';
+import { useLogger } from '../logger/index.js';
 import { validateAccess } from '../permissions/modules/validate-access/validate-access.js';
-=======
-import { useLogger } from '../logger/index.js';
->>>>>>> 08095a29
 import { getAxios } from '../request/index.js';
 import { getStorage } from '../storage/index.js';
 import type { AbstractServiceOptions, MutationOptions } from '../types/index.js';
