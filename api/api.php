--- conflicted
+++ resolved
@@ -58,13 +58,10 @@
 use Directus\View\ExceptionView;
 use Directus\View\JsonView;
 
-<<<<<<< HEAD
 // use Directus\Files;
 // use Directus\Files\Upload;
 // use Directus\Database\TableGateway\DirectusIPWhitelist;
 
-=======
->>>>>>> 73c0c256
 // API Version shortcut for routes:
 $v = API_VERSION;
 
@@ -137,11 +134,7 @@
  */
 
 /**
-<<<<<<< HEAD
  * @var \Zend\Db\Adapter\AdapterInterface
-=======
- * @var \Zend\Db\Adapter\Adapter
->>>>>>> 73c0c256
  */
 $ZendDb = Bootstrap::get('ZendDb');
 
@@ -861,15 +854,10 @@
  */
 
 $app->map("/$v/tables/:table/rows/?", function ($table) use ($acl, $ZendDb, $params, $requestPayload, $app) {
-<<<<<<< HEAD
-    $id = null;
-    $params['table_name'] = $table;
-    $TableGateway = new TableGateway($table, $ZendDb, $acl);
-=======
     $entriesService = new \Directus\Services\EntriesService($app);
     $payload = $app->request()->post();
     $params = $app->request()->get();
->>>>>>> 73c0c256
+
 
     // GET all table entries
     $tableGateway = new TableGateway($acl, $table, $ZendDb);
@@ -887,14 +875,9 @@
             $tableGateway->updateCollection($payload);
             break;
     }
-<<<<<<< HEAD
+
     // GET all table entries
-    $Table = new TableGateway($table, $ZendDb, $acl);
-    $entries = $Table->getEntries($params);
-=======
-
     $entries = $tableGateway->getEntries($params);
->>>>>>> 73c0c256
     JsonView::render($entries);
 })->via('GET', 'POST', 'PUT');
 
@@ -1514,13 +1497,9 @@
     JsonView::render($result);
 });
 
-<<<<<<< HEAD
 $app->post("/$v/upload/link/?", function () use ($params, $requestPayload, $app, $acl, $ZendDb, $authentication) {
-    $Files = new \Directus\Files\Files();
-=======
-$app->post("/$v/upload/link/?", function () use ($params, $requestPayload, $app, $acl, $ZendDb) {
     $Files = Bootstrap::get('app')->container->get('files');
->>>>>>> 73c0c256
+
     $result = [
         'message' => __t('invalid_unsupported_url'),
         'success' => false
