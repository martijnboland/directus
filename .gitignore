--- conflicted
+++ resolved
@@ -10,11 +10,7 @@
 # Track non-composer vendors
 ^api/vendor-manual
 
-<<<<<<< HEAD
 # Ignore log files, but track the log README
 api/logs/*.log
-=======
-api/logs
->>>>>>> e96785d4
 
 docs/api-responses