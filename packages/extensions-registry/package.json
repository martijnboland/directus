--- conflicted
+++ resolved
@@ -1,10 +1,6 @@
 {
 	"name": "@directus/extensions-registry",
-<<<<<<< HEAD
-	"version": "1.0.10-rc.0",
-=======
 	"version": "1.0.10",
->>>>>>> e5ba369c
 	"description": "Abstraction for exploring Directus extensions on a package registry",
 	"homepage": "https://directus.io",
 	"repository": {
