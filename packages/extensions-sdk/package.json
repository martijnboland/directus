{
	"name": "@directus/extensions-sdk",
<<<<<<< HEAD
	"version": "11.0.9-rc.0",
=======
	"version": "11.0.9",
>>>>>>> 779977e4
	"description": "A toolkit to develop extensions to extend Directus",
	"homepage": "https://directus.io",
	"repository": {
		"type": "git",
		"url": "https://github.com/directus/directus.git",
		"directory": "packages/extensions-sdk"
	},
	"funding": "https://github.com/directus/directus?sponsor=1",
	"license": "MIT",
	"author": "Nicola Krumschmidt",
	"type": "module",
	"exports": {
		".": "./dist/index.js",
		"./cli": "./dist/cli/index.js",
		"./package.json": "./package.json"
	},
	"main": "dist/index.js",
	"bin": {
		"directus-extension": "cli.js"
	},
	"files": [
		"dist",
		"templates"
	],
	"scripts": {
		"build": "tsc --project tsconfig.prod.json",
		"dev": "tsc --watch",
		"test": "vitest --watch=false"
	},
	"dependencies": {
		"@directus/composables": "workspace:*",
		"@directus/constants": "workspace:*",
		"@directus/extensions": "workspace:*",
		"@directus/themes": "workspace:*",
		"@directus/types": "workspace:*",
		"@directus/utils": "workspace:*",
		"@rollup/plugin-commonjs": "25.0.8",
		"@rollup/plugin-json": "6.1.0",
		"@rollup/plugin-node-resolve": "15.2.3",
		"@rollup/plugin-replace": "5.0.7",
		"@rollup/plugin-terser": "0.4.4",
		"@rollup/plugin-virtual": "3.0.2",
		"@vitejs/plugin-vue": "4.6.2",
		"chalk": "5.3.0",
		"commander": "10.0.1",
		"esbuild": "0.17.19",
		"execa": "7.2.0",
		"fs-extra": "11.2.0",
		"inquirer": "9.3.2",
		"ora": "6.3.1",
		"rollup": "3.29.4",
		"rollup-plugin-esbuild": "5.0.0",
		"rollup-plugin-styles": "4.0.0",
		"vite": "4.5.2",
		"vue": "3.4.27"
	},
	"devDependencies": {
		"@directus/tsconfig": "workspace:*",
		"@types/fs-extra": "11.0.4",
		"@types/inquirer": "9.0.7",
		"@vitest/coverage-v8": "1.5.3",
		"typescript": "5.4.5",
		"vitest": "1.5.3"
	},
	"engines": {
		"node": ">=12.20.0"
	}
}<|MERGE_RESOLUTION|>--- conflicted
+++ resolved
@@ -1,10 +1,6 @@
 {
 	"name": "@directus/extensions-sdk",
-<<<<<<< HEAD
-	"version": "11.0.9-rc.0",
-=======
 	"version": "11.0.9",
->>>>>>> 779977e4
 	"description": "A toolkit to develop extensions to extend Directus",
 	"homepage": "https://directus.io",
 	"repository": {
