--- conflicted
+++ resolved
@@ -1,10 +1,6 @@
 {
 	"name": "create-directus-extension",
-<<<<<<< HEAD
-	"version": "10.1.15-rc.0",
-=======
 	"version": "10.1.15",
->>>>>>> e5ba369c
 	"description": "A small util that will scaffold a Directus extension",
 	"keywords": [
 		"directus",
